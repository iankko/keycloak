--- conflicted
+++ resolved
@@ -39,13 +39,8 @@
 /**
  * @author <a href="mailto:mposolda@redhat.com">Marek Posolda</a>
  */
-<<<<<<< HEAD
+
 public class SessionInitializerWorker implements Function<EmbeddedCacheManager, SessionLoader.WorkerResult>, Serializable {
-=======
-//public class SessionInitializerWorker implements DistributedCallable<String, Serializable, SessionLoader.WorkerResult>, Serializable {
-public class SessionInitializerWorker implements Callable<SessionLoader.WorkerResult>, Function<EmbeddedCacheManager, SessionLoader.WorkerResult>, Serializable {
-//public class SessionInitializerWorker implements Callable<SessionLoader.WorkerResult>, Serializable {
->>>>>>> b87c687e
 
     private static final Logger log = Logger.getLogger(SessionInitializerWorker.class);
 
@@ -54,17 +49,6 @@
     private SessionLoader sessionLoader;
 
     private String cacheName;
-<<<<<<< HEAD
-=======
-
-    private EmbeddedCacheManager manager;
-
-/*    public SessionInitializerWorker(String cacheName) {
-        this.cacheName = cacheName;
-    } */
-
-    //private transient Cache<String, Serializable> workCache;
->>>>>>> b87c687e
 
     public void setWorkerEnvironment(SessionLoader.LoaderContext loaderCtx, SessionLoader.WorkerContext workerCtx, SessionLoader sessionLoader, String cacheName) {
         this.loaderCtx = loaderCtx;
@@ -73,26 +57,6 @@
         this.cacheName = cacheName;
     }
 
-<<<<<<< HEAD
-=======
-    //@Override
-    public void setEnvironment(String cacheName, Set<String> inputKeys) {
-        this.cacheName = cacheName;
-    } 
-
-    /* @Override
-    public void setEnvironment(Cache<String, Serializable> workCache, Set<String> inputKeys) {
-        this.workCache = workCache;
-    }*/
-
-    @Override
-    public SessionLoader.WorkerResult call() throws Exception {
-        //CacheManagerLocator locator = CacheManagerLocator.getCacheManagerLocator();
-        //EmbeddedCacheManager manager = locator.getCacheManager(null);
-        return this.apply(manager);
-    }
-
->>>>>>> b87c687e
     @Override
     public SessionLoader.WorkerResult apply(EmbeddedCacheManager embeddedCacheManager) {
         Cache<Object, Object> workCache = embeddedCacheManager.getCache(cacheName);
