--- conflicted
+++ resolved
@@ -19,13 +19,8 @@
                 <h2 class="pull-left"><span>{{user.username}}'s</span> Role Mappings</h2>
                 <p class="subtitle">All fields required</p>
                 <form name="realmForm" novalidate>
-<<<<<<< HEAD
-                    <legend uncollapsed><span class="text">Realm Roles</span> </legend>
-                    <fieldset class="border-top">
-=======
                     <fieldset>
                         <legend uncollapsed><span class="text">Realm Roles</span> </legend>
->>>>>>> d1660f30
                         <div class="form-group">
                             <div class="controls changing-selectors">
                                 <div class="select-title">
@@ -55,7 +50,7 @@
                     <fieldset ng-show="applications.length > 0">
                         <legend collapsed><span class="text">Application Roles</span> </legend>
                         <div class="form-group input-select">
-                            <label for="applications">Application</label>
+                            <label for="applications">Application: </label>
                             <div class="input-group">
                                 <div class="select-rcue">
                                     <select id="applications" name="applications" ng-change="changeApplication()" ng-model="application" ng-options="a.name for a in applications">
@@ -63,19 +58,11 @@
                                 </div>
                             </div>
                         </div>
-<<<<<<< HEAD
-                        <div class="form-group">
-                            <div class="controls changing-selectors">
-                                <div class="select-title">
-                                    <label for="app-available">Available Roles</label>
-                                    <select id="app-available" class="form-control" multiple size="5"
-=======
                         <div class="form-group" ng-show="application">
                             <div class="controls changing-selectors">
                                 <div class="select-title">
                                     <label for="available-app">Available Roles</label>
                                     <select id="available-app" class="form-control" multiple size="5"
->>>>>>> d1660f30
                                             ng-multiple="true"
                                             ng-model="selectedApplicationRoles"
                                             ng-options="r.name for r in applicationRoles">
@@ -86,19 +73,11 @@
                                     <button type="submit" ng-click="deleteApplicationRole()" data-original-title="Move left" class="tooltipRightTrigger"><span class="icon-arrow-left">Move left</span></button>
                                 </div>
                                 <div class="select-title">
-<<<<<<< HEAD
-                                    <label for="app-assigned">Assigned Roles</label>
-                                    <select id="app-assigned" class="form-control" multiple size=5
-                                            ng-multiple="true"
-                                            ng-model="selectedApplicationMappings"
-                                            ng-options="r.name for r in applicationMappings">
-=======
                                     <label for="assigned-app">Assigned Roles</label>
                                     <select id="assigned-app" class="form-control" multiple size=5
                                         ng-multiple="true"
                                         ng-model="selectedApplicationMappings"
                                         ng-options="r.name for r in applicationMappings">
->>>>>>> d1660f30
                                     </select>
                                 </div>
                             </div>
