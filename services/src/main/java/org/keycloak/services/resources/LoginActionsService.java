/*
 * JBoss, Home of Professional Open Source.
 * Copyright 2012, Red Hat, Inc., and individual contributors
 * as indicated by the @author tags. See the copyright.txt file in the
 * distribution for a full listing of individual contributors.
 *
 * This is free software; you can redistribute it and/or modify it
 * under the terms of the GNU Lesser General Public License as
 * published by the Free Software Foundation; either version 2.1 of
 * the License, or (at your option) any later version.
 *
 * This software is distributed in the hope that it will be useful,
 * but WITHOUT ANY WARRANTY; without even the implied warranty of
 * MERCHANTABILITY or FITNESS FOR A PARTICULAR PURPOSE. See the GNU
 * Lesser General Public License for more details.
 *
 * You should have received a copy of the GNU Lesser General Public
 * License along with this software; if not, write to the Free
 * Software Foundation, Inc., 51 Franklin St, Fifth Floor, Boston, MA
 * 02110-1301 USA, or see the FSF site: http://www.fsf.org.
 */
package org.keycloak.services.resources;

import org.jboss.logging.Logger;
import org.jboss.resteasy.spi.HttpRequest;
import org.keycloak.ClientConnection;
import org.keycloak.email.EmailException;
import org.keycloak.email.EmailProvider;
import org.keycloak.events.Details;
import org.keycloak.events.Errors;
import org.keycloak.events.EventBuilder;
import org.keycloak.events.EventType;
import org.keycloak.jose.jws.JWSBuilder;
import org.keycloak.login.LoginFormsProvider;
import org.keycloak.models.ClientModel;
import org.keycloak.models.ClientSessionModel;
import org.keycloak.models.KeycloakSession;
import org.keycloak.models.ModelException;
import org.keycloak.models.PasswordPolicy;
import org.keycloak.models.RealmModel;
import org.keycloak.models.RequiredCredentialModel;
import org.keycloak.models.UserCredentialModel;
import org.keycloak.models.UserModel;
import org.keycloak.models.UserModel.RequiredAction;
<<<<<<< HEAD
import org.keycloak.models.UserSessionModel;
=======
import org.keycloak.models.utils.FormMessage;
>>>>>>> 01094663
import org.keycloak.models.utils.KeycloakModelUtils;
import org.keycloak.models.utils.TimeBasedOTP;
import org.keycloak.protocol.LoginProtocol;
import org.keycloak.protocol.oidc.OIDCLoginProtocolService;
import org.keycloak.protocol.oidc.TokenManager;
import org.keycloak.representations.PasswordToken;
import org.keycloak.representations.idm.CredentialRepresentation;
import org.keycloak.services.managers.AuthenticationManager;
import org.keycloak.services.managers.ClientSessionCode;
import org.keycloak.services.messages.Messages;
import org.keycloak.services.resources.flows.Flows;
import org.keycloak.services.resources.flows.Urls;
import org.keycloak.services.util.CookieHelper;
import org.keycloak.services.validation.Validation;

import javax.ws.rs.Consumes;
import javax.ws.rs.GET;
import javax.ws.rs.POST;
import javax.ws.rs.Path;
import javax.ws.rs.QueryParam;
import javax.ws.rs.core.Context;
import javax.ws.rs.core.Cookie;
import javax.ws.rs.core.HttpHeaders;
import javax.ws.rs.core.MediaType;
import javax.ws.rs.core.MultivaluedMap;
import javax.ws.rs.core.Response;
import javax.ws.rs.core.UriBuilder;
import javax.ws.rs.core.UriInfo;
import javax.ws.rs.ext.Providers;

import java.util.ArrayList;
import java.util.LinkedList;
import java.util.List;
import java.util.concurrent.TimeUnit;

/**
 * @author <a href="mailto:sthorger@redhat.com">Stian Thorgersen</a>
 */
public class LoginActionsService {

    protected static final Logger logger = Logger.getLogger(LoginActionsService.class);

    public static final String ACTION_COOKIE = "KEYCLOAK_ACTION";

    private RealmModel realm;

    @Context
    private HttpRequest request;

    @Context
    protected HttpHeaders headers;

    @Context
    private UriInfo uriInfo;

    @Context
    private ClientConnection clientConnection;

    @Context
    protected Providers providers;

    @Context
    protected KeycloakSession session;

    private AuthenticationManager authManager;

    private EventBuilder event;

    public static UriBuilder loginActionsBaseUrl(UriInfo uriInfo) {
        UriBuilder baseUriBuilder = uriInfo.getBaseUriBuilder();
        return loginActionsBaseUrl(baseUriBuilder);
    }

    public static UriBuilder loginActionsBaseUrl(UriBuilder baseUriBuilder) {
        return baseUriBuilder.path(RealmsResource.class).path(RealmsResource.class, "getLoginActionsService");
    }

    public static UriBuilder processLoginUrl(UriInfo uriInfo) {
        UriBuilder baseUriBuilder = uriInfo.getBaseUriBuilder();
        return processLoginUrl(baseUriBuilder);
    }

    public static UriBuilder processLoginUrl(UriBuilder baseUriBuilder) {
        UriBuilder uriBuilder = loginActionsBaseUrl(baseUriBuilder);
        return uriBuilder.path(OIDCLoginProtocolService.class, "processLogin");
    }

    public static UriBuilder processOAuthUrl(UriInfo uriInfo) {
        UriBuilder baseUriBuilder = uriInfo.getBaseUriBuilder();
        return processOAuthUrl(baseUriBuilder);
    }

    public static UriBuilder processOAuthUrl(UriBuilder baseUriBuilder) {
        UriBuilder uriBuilder = loginActionsBaseUrl(baseUriBuilder);
        return uriBuilder.path(OIDCLoginProtocolService.class, "processOAuth");
    }

    public LoginActionsService(RealmModel realm, AuthenticationManager authManager, EventBuilder event) {
        this.realm = realm;
        this.authManager = authManager;
        this.event = event;
    }

    private boolean checkSsl() {
        if (uriInfo.getBaseUri().getScheme().equals("https")) {
            return true;
        } else {
            return !realm.getSslRequired().isRequired(clientConnection);
        }
    }


    private class Checks {
        ClientSessionCode clientCode;
        Response response;

        boolean check(String code, ClientSessionModel.Action requiredAction) {
            if (!check(code)) {
                return false;
            } else if (!clientCode.isValid(requiredAction)) {
                event.error(Errors.INVALID_CODE);
                response = Flows.forwardToSecurityFailurePage(session, realm, uriInfo, headers, Messages.INVALID_CODE);
                return false;
            } else {
                return true;
            }
        }

        boolean check(String code, ClientSessionModel.Action requiredAction, ClientSessionModel.Action alternativeRequiredAction) {
            if (!check(code)) {
                return false;
            } else if (!(clientCode.isValid(requiredAction) || clientCode.isValid(alternativeRequiredAction))) {
                event.error(Errors.INVALID_CODE);
                response = Flows.forwardToSecurityFailurePage(session, realm, uriInfo,headers, Messages.INVALID_CODE);
                return false;
            } else {
                return true;
            }
        }

        public boolean check(String code) {
            if (!checkSsl()) {
                event.error(Errors.SSL_REQUIRED);
                response = Flows.forwardToSecurityFailurePage(session, realm, uriInfo, headers, Messages.HTTPS_REQUIRED);
                return false;
            }
            if (!realm.isEnabled()) {
                event.error(Errors.REALM_DISABLED);
                response = Flows.forwardToSecurityFailurePage(session, realm, uriInfo, headers, Messages.REALM_NOT_ENABLED);
                return false;
            }
            clientCode = ClientSessionCode.parse(code, session, realm);
            if (clientCode == null) {
                event.error(Errors.INVALID_CODE);
                response = Flows.forwardToSecurityFailurePage(session, realm, uriInfo, headers, Messages.UNKNOWN_CODE);
                return false;
            }
            return true;
        }
    }

    /**
     * protocol independent login page entry point
     *
     *
     * @param code
     * @return
     */
    @Path("login")
    @GET
    public Response loginPage(@QueryParam("code") String code) {
        event.event(EventType.LOGIN);
        Checks checks = new Checks();
        if (!checks.check(code)) {
            return checks.response;
        }
        event.detail(Details.CODE_ID, code);
        ClientSessionCode clientSessionCode = checks.clientCode;
        ClientSessionModel clientSession = clientSessionCode.getClientSession();

        if (clientSession.getAction().equals(ClientSessionModel.Action.RECOVER_PASSWORD)) {
            TokenManager.dettachClientSession(session.sessions(), realm, clientSession);
            clientSession.setAction(ClientSessionModel.Action.AUTHENTICATE);
        }

        LoginFormsProvider forms = Flows.forms(session, realm, clientSession.getClient(), uriInfo, headers)
                .setClientSessionCode(clientSessionCode.getCode());

        return forms.createLogin();
    }

    /**
     * protocol independent registration page entry point
     *
     * @param code
     * @return
     */
    @Path("registration")
    @GET
    public Response registerPage(@QueryParam("code") String code) {
        event.event(EventType.REGISTER);
        if (!realm.isRegistrationAllowed()) {
            event.error(Errors.REGISTRATION_DISABLED);
            return Flows.forwardToSecurityFailurePage(session, realm, uriInfo, headers, Messages.REGISTRATION_NOT_ALLOWED);
        }

        Checks checks = new Checks();
        if (!checks.check(code)) {
            return checks.response;
        }
        event.detail(Details.CODE_ID, code);
        ClientSessionCode clientSessionCode = checks.clientCode;
        ClientSessionModel clientSession = clientSessionCode.getClientSession();


        authManager.expireIdentityCookie(realm, uriInfo, clientConnection);

        return Flows.forms(session, realm, clientSession.getClient(), uriInfo, headers)
                .setClientSessionCode(clientSessionCode.getCode())
                .createRegistration();
    }

    /**
     * URL called after login page.  YOU SHOULD NEVER INVOKE THIS DIRECTLY!
     *
     * @param code
     * @param formData
     * @return
     */
    @Path("request/login")
    @POST
    @Consumes(MediaType.APPLICATION_FORM_URLENCODED)
    public Response processLogin(@QueryParam("code") String code,
                                 final MultivaluedMap<String, String> formData) {
        event.event(EventType.LOGIN);
        if (!checkSsl()) {
            event.error(Errors.SSL_REQUIRED);
            return Flows.forwardToSecurityFailurePage(session, realm, uriInfo, headers, Messages.HTTPS_REQUIRED);
        }

        if (!realm.isEnabled()) {
            event.error(Errors.REALM_DISABLED);
            return Flows.forwardToSecurityFailurePage(session, realm, uriInfo, headers, Messages.REALM_NOT_ENABLED);
        }
        ClientSessionCode clientCode = ClientSessionCode.parse(code, session, realm);
        if (clientCode == null) {
            event.error(Errors.INVALID_CODE);
            return Flows.forwardToSecurityFailurePage(session, realm, uriInfo, headers, Messages.UNKNOWN_CODE);
        }

        ClientSessionModel clientSession = clientCode.getClientSession();
        event.detail(Details.CODE_ID, clientSession.getId());

        if (!clientCode.isValid(ClientSessionModel.Action.AUTHENTICATE) || clientSession.getUserSession() != null) {
            clientCode.setAction(ClientSessionModel.Action.AUTHENTICATE);
            event.client(clientSession.getClient()).error(Errors.EXPIRED_CODE);
            return Flows.forms(this.session, realm, clientSession.getClient(), uriInfo, headers).setError(Messages.EXPIRED_CODE)
                    .setClientSessionCode(clientCode.getCode())
                    .createLogin();
        }

        String username = formData.getFirst(AuthenticationManager.FORM_USERNAME);

        String rememberMe = formData.getFirst("rememberMe");
        boolean remember = rememberMe != null && rememberMe.equalsIgnoreCase("on");

        event.client(clientSession.getClient().getClientId())
                .detail(Details.REDIRECT_URI, clientSession.getRedirectUri())
                .detail(Details.RESPONSE_TYPE, "code")
                .detail(Details.AUTH_METHOD, "form")
                .detail(Details.USERNAME, username);

        if (remember) {
            event.detail(Details.REMEMBER_ME, "true");
        }


        ClientModel client = clientSession.getClient();
        if (client == null) {
            event.error(Errors.CLIENT_NOT_FOUND);
            return Flows.forwardToSecurityFailurePage(session, realm, uriInfo, headers, Messages.UNKNOWN_LOGIN_REQUESTER);
        }
        if (!client.isEnabled()) {
            event.error(Errors.CLIENT_NOT_FOUND);
            return Flows.forwardToSecurityFailurePage(session, realm, uriInfo, headers, Messages.LOGIN_REQUESTER_NOT_ENABLED);
        }

        if (formData.containsKey("cancel")) {
            event.error(Errors.REJECTED_BY_USER);
            LoginProtocol protocol = session.getProvider(LoginProtocol.class, clientSession.getAuthMethod());
            protocol.setRealm(realm)
                    .setHttpHeaders(headers)
                    .setUriInfo(uriInfo);
            return protocol.cancelLogin(clientSession);
        }

        AuthenticationManager.AuthenticationStatus status = authManager.authenticateForm(session, clientConnection, realm, formData);

        if (remember) {
            authManager.createRememberMeCookie(realm, username, uriInfo, clientConnection);
        } else {
            authManager.expireRememberMeCookie(realm, uriInfo, clientConnection);
        }

        UserModel user = KeycloakModelUtils.findUserByNameOrEmail(session, realm, username);
        if (user != null) {
            event.user(user);
        }

        switch (status) {
            case SUCCESS:
            case ACTIONS_REQUIRED:
                UserSessionModel userSession = session.sessions().createUserSession(realm, user, username, clientConnection.getRemoteAddr(), "form", remember, null, null);
                TokenManager.attachClientSession(userSession, clientSession);
                event.session(userSession);
                return authManager.nextActionAfterAuthentication(session, userSession, clientSession, clientConnection, request, uriInfo, event);
            case ACCOUNT_TEMPORARILY_DISABLED:
                event.error(Errors.USER_TEMPORARILY_DISABLED);
                return Flows.forms(this.session, realm, client, uriInfo, headers)
                        .setError(Messages.ACCOUNT_TEMPORARILY_DISABLED)
                        .setFormData(formData)
                        .setClientSessionCode(clientCode.getCode())
                        .createLogin();
            case ACCOUNT_DISABLED:
                event.error(Errors.USER_DISABLED);
                return Flows.forms(this.session, realm, client, uriInfo, headers)
                        .setError(Messages.ACCOUNT_DISABLED)
                        .setClientSessionCode(clientCode.getCode())
                        .setFormData(formData).createLogin();
            case MISSING_TOTP:
                formData.remove(CredentialRepresentation.PASSWORD);

                String passwordToken = new JWSBuilder().jsonContent(new PasswordToken(realm.getName(), user.getId())).rsa256(realm.getPrivateKey());
                formData.add(CredentialRepresentation.PASSWORD_TOKEN, passwordToken);

                return Flows.forms(this.session, realm, client, uriInfo, headers)
                        .setFormData(formData)
                        .setClientSessionCode(clientCode.getCode())
                        .createLoginTotp();
            case INVALID_USER:
                event.error(Errors.USER_NOT_FOUND);
                return Flows.forms(this.session, realm, client, uriInfo, headers).setError(Messages.INVALID_USER)
                        .setFormData(formData)
                        .setClientSessionCode(clientCode.getCode())
                        .createLogin();
            default:
                event.error(Errors.INVALID_USER_CREDENTIALS);
                return Flows.forms(this.session, realm, client, uriInfo, headers).setError(Messages.INVALID_USER)
                        .setFormData(formData)
                        .setClientSessionCode(clientCode.getCode())
                        .createLogin();
        }
    }

    /**
     * Registration
     *
     * @param code
     * @param formData
     * @return
     */
    @Path("request/registration")
    @POST
    @Consumes(MediaType.APPLICATION_FORM_URLENCODED)
    public Response processRegister(@QueryParam("code") String code,
                                    final MultivaluedMap<String, String> formData) {
        event.event(EventType.REGISTER);
        if (!checkSsl()) {
            event.error(Errors.SSL_REQUIRED);
            return Flows.forwardToSecurityFailurePage(session, realm, uriInfo, headers, Messages.HTTPS_REQUIRED);
        }

        if (!realm.isEnabled()) {
            event.error(Errors.REALM_DISABLED);
            return Flows.forwardToSecurityFailurePage(session, realm, uriInfo, headers, Messages.REALM_NOT_ENABLED);
        }
        if (!realm.isRegistrationAllowed()) {
            event.error(Errors.REGISTRATION_DISABLED);
            return Flows.forwardToSecurityFailurePage(session, realm, uriInfo, headers, Messages.REGISTRATION_NOT_ALLOWED);
        }
        ClientSessionCode clientCode = ClientSessionCode.parse(code, session, realm);
        if (clientCode == null) {
            event.error(Errors.INVALID_CODE);
            return Flows.forwardToSecurityFailurePage(session, realm, uriInfo, headers, Messages.UNKNOWN_CODE);
        }
        if (!clientCode.isValid(ClientSessionModel.Action.AUTHENTICATE)) {
            event.error(Errors.INVALID_CODE);
            return Flows.forwardToSecurityFailurePage(session, realm, uriInfo, headers, Messages.INVALID_CODE);
        }

        String username = formData.getFirst(Validation.FIELD_USERNAME);
        String email = formData.getFirst(Validation.FIELD_EMAIL);
        if (realm.isRegistrationEmailAsUsername()) {
            username = email;
            formData.putSingle(AuthenticationManager.FORM_USERNAME, username);
        }
        ClientSessionModel clientSession = clientCode.getClientSession();
        event.client(clientSession.getClient())
                .detail(Details.REDIRECT_URI, clientSession.getRedirectUri())
                .detail(Details.RESPONSE_TYPE, "code")
                .detail(Details.USERNAME, username)
                .detail(Details.EMAIL, email)
                .detail(Details.REGISTER_METHOD, "form");

        if (!realm.isEnabled()) {
            event.error(Errors.REALM_DISABLED);
            return Flows.forwardToSecurityFailurePage(session, realm, uriInfo, headers, Messages.REALM_NOT_ENABLED);
        }
        ClientModel client = clientSession.getClient();
        if (client == null) {
            event.error(Errors.CLIENT_NOT_FOUND);
            return Flows.forwardToSecurityFailurePage(session, realm, uriInfo, headers, Messages.UNKNOWN_LOGIN_REQUESTER);
        }

        if (!client.isEnabled()) {
            event.error(Errors.CLIENT_DISABLED);
            return Flows.forwardToSecurityFailurePage(session, realm, uriInfo, headers, Messages.LOGIN_REQUESTER_NOT_ENABLED);
        }


        List<String> requiredCredentialTypes = new LinkedList<String>();
        for (RequiredCredentialModel m : realm.getRequiredCredentials()) {
            requiredCredentialTypes.add(m.getType());
        }

        // Validate here, so user is not created if password doesn't validate to passwordPolicy of current realm
        List<FormMessage> errors = Validation.validateRegistrationForm(realm, formData, requiredCredentialTypes, realm.getPasswordPolicy());

        if (errors != null && !errors.isEmpty()) {
            event.error(Errors.INVALID_REGISTRATION);
            return Flows.forms(session, realm, client, uriInfo, headers)
                    .setErrors(errors)
                    .setFormData(formData)
                    .setClientSessionCode(clientCode.getCode())
                    .createRegistration();
        }

        // Validate that user with this username doesn't exist in realm or any federation provider
        if (session.users().getUserByUsername(username, realm) != null) {
            event.error(Errors.USERNAME_IN_USE);
            return Flows.forms(session, realm, client, uriInfo, headers)
                    .setError(Messages.USERNAME_EXISTS)
                    .setFormData(formData)
                    .setClientSessionCode(clientCode.getCode())
                    .createRegistration();
        }

        // Validate that user with this email doesn't exist in realm or any federation provider
        if (email != null && session.users().getUserByEmail(email, realm) != null) {
            event.error(Errors.EMAIL_IN_USE);
            return Flows.forms(session, realm, client, uriInfo, headers)
                    .setError(Messages.EMAIL_EXISTS)
                    .setFormData(formData)
                    .setClientSessionCode(clientCode.getCode())
                    .createRegistration();
        }

        UserModel user = session.users().addUser(realm, username);
        user.setEnabled(true);
        user.setFirstName(formData.getFirst("firstName"));
        user.setLastName(formData.getFirst("lastName"));

        user.setEmail(email);

        if (requiredCredentialTypes.contains(CredentialRepresentation.PASSWORD)) {
            UserCredentialModel credentials = new UserCredentialModel();
            credentials.setType(CredentialRepresentation.PASSWORD);
            credentials.setValue(formData.getFirst("password"));

            boolean passwordUpdateSuccessful;
            String passwordUpdateError = null;
            Object[] passwordUpdateErrorParameters = null;
            try {
                session.users().updateCredential(realm, user, UserCredentialModel.password(formData.getFirst("password")));
                passwordUpdateSuccessful = true;
            } catch (ModelException me) {
                passwordUpdateSuccessful = false;
                passwordUpdateError = me.getMessage();
                passwordUpdateErrorParameters = me.getParameters();
            } catch (Exception ape) {
                passwordUpdateSuccessful = false;
                passwordUpdateError = ape.getMessage();
            }

            // User already registered, but force him to update password
            if (!passwordUpdateSuccessful) {
                user.addRequiredAction(UserModel.RequiredAction.UPDATE_PASSWORD);
                return Flows.forms(session, realm, client, uriInfo, headers)
                        .setError(passwordUpdateError, passwordUpdateErrorParameters)
                        .setClientSessionCode(clientCode.getCode())
                        .createResponse(UserModel.RequiredAction.UPDATE_PASSWORD);
            }
        }

        AttributeFormDataProcessor.process(formData, realm, user);

        event.user(user).success();
        event = new EventBuilder(realm, session, clientConnection);

        return processLogin(code, formData);
    }

    /**
     * OAuth grant page.  You should not invoked this directly!
     *
     * @param formData
     * @return
     */
    @Path("consent")
    @POST
    @Consumes(MediaType.APPLICATION_FORM_URLENCODED)
    public Response processConsent(final MultivaluedMap<String, String> formData) {
        event.event(EventType.LOGIN).detail(Details.RESPONSE_TYPE, "code");


        if (!checkSsl()) {
            return Flows.forwardToSecurityFailurePage(session, realm, uriInfo, headers, Messages.HTTPS_REQUIRED);
        }

        String code = formData.getFirst("code");

        ClientSessionCode accessCode = ClientSessionCode.parse(code, session, realm);
        if (accessCode == null || !accessCode.isValid(ClientSessionModel.Action.OAUTH_GRANT)) {
            event.error(Errors.INVALID_CODE);
            return Flows.forwardToSecurityFailurePage(session, realm, uriInfo, headers, Messages.INVALID_ACCESS_CODE);
        }
        ClientSessionModel clientSession = accessCode.getClientSession();
        event.detail(Details.CODE_ID, clientSession.getId());

        String redirect = clientSession.getRedirectUri();

        event.client(clientSession.getClient())
                .user(clientSession.getUserSession().getUser())
                .detail(Details.RESPONSE_TYPE, "code")
                .detail(Details.REDIRECT_URI, redirect);

        UserSessionModel userSession = clientSession.getUserSession();
        if (userSession != null) {
            event.detail(Details.AUTH_METHOD, userSession.getAuthMethod());
            event.detail(Details.USERNAME, userSession.getLoginUsername());
            if (userSession.isRememberMe()) {
                event.detail(Details.REMEMBER_ME, "true");
            }
        }

        if (!AuthenticationManager.isSessionValid(realm, userSession)) {
            AuthenticationManager.backchannelLogout(session, realm, userSession, uriInfo, clientConnection, headers);
            event.error(Errors.INVALID_CODE);
            return Flows.forwardToSecurityFailurePage(session, realm, uriInfo, headers, Messages.SESSION_NOT_ACTIVE);
        }
        event.session(userSession);

        LoginProtocol protocol = session.getProvider(LoginProtocol.class, clientSession.getAuthMethod());
        protocol.setRealm(realm)
                .setHttpHeaders(headers)
                .setUriInfo(uriInfo);
        if (formData.containsKey("cancel")) {
            event.error(Errors.REJECTED_BY_USER);
            return protocol.consentDenied(clientSession);
        }

        event.success();

        return authManager.redirectAfterSuccessfulFlow(session, realm, userSession, clientSession, request, uriInfo, clientConnection);
    }

    @Path("profile")
    @POST
    @Consumes(MediaType.APPLICATION_FORM_URLENCODED)
    public Response updateProfile(@QueryParam("code") String code,
                                  final MultivaluedMap<String, String> formData) {
        event.event(EventType.UPDATE_PROFILE);
        Checks checks = new Checks();
        if (!checks.check(code, ClientSessionModel.Action.UPDATE_PROFILE)) {
            return checks.response;
        }
        ClientSessionCode accessCode = checks.clientCode;
        ClientSessionModel clientSession = accessCode.getClientSession();
        UserSessionModel userSession = clientSession.getUserSession();
        UserModel user = userSession.getUser();

        initEvent(clientSession);

        List<FormMessage> errors = Validation.validateUpdateProfileForm(formData);
        if (errors != null && !errors.isEmpty()) {
            return Flows.forms(session, realm, null, uriInfo, headers).setUser(user).setErrors(errors)
                    .setClientSessionCode(accessCode.getCode())
                    .createResponse(RequiredAction.UPDATE_PROFILE);
        }

        user.setFirstName(formData.getFirst("firstName"));
        user.setLastName(formData.getFirst("lastName"));

        String email = formData.getFirst("email");

        String oldEmail = user.getEmail();
        boolean emailChanged = oldEmail != null ? !oldEmail.equals(email) : email != null;

        if (emailChanged) {
            UserModel userByEmail = session.users().getUserByEmail(email, realm);

            // check for duplicated email
            if (userByEmail != null && !userByEmail.getId().equals(user.getId())) {
                return Flows.forms(session, realm, null, uriInfo, headers).setUser(user).setError(Messages.EMAIL_EXISTS)
                        .setClientSessionCode(accessCode.getCode())
                        .createResponse(RequiredAction.UPDATE_PROFILE);
            }

            user.setEmail(email);
            user.setEmailVerified(false);
        }

        user.removeRequiredAction(RequiredAction.UPDATE_PROFILE);
        event.clone().event(EventType.UPDATE_PROFILE).success();

        if (emailChanged) {
            event.clone().event(EventType.UPDATE_EMAIL).detail(Details.PREVIOUS_EMAIL, oldEmail).detail(Details.UPDATED_EMAIL, email).success();
        }

        return redirectOauth(user, accessCode, clientSession, userSession);
    }

    @Path("totp")
    @POST
    @Consumes(MediaType.APPLICATION_FORM_URLENCODED)
    public Response updateTotp(@QueryParam("code") String code,
                               final MultivaluedMap<String, String> formData) {
        event.event(EventType.UPDATE_TOTP);
        Checks checks = new Checks();
        if (!checks.check(code, ClientSessionModel.Action.CONFIGURE_TOTP)) {
            return checks.response;
        }
        ClientSessionCode accessCode = checks.clientCode;
        ClientSessionModel clientSession = accessCode.getClientSession();
        UserSessionModel userSession = clientSession.getUserSession();
        UserModel user = userSession.getUser();

        initEvent(clientSession);

        String totp = formData.getFirst("totp");
        String totpSecret = formData.getFirst("totpSecret");

        LoginFormsProvider loginForms = Flows.forms(session, realm, null, uriInfo, headers).setUser(user);
        if (Validation.isEmpty(totp)) {
            return loginForms.setError(Messages.MISSING_TOTP)
                    .setClientSessionCode(accessCode.getCode())
                    .createResponse(RequiredAction.CONFIGURE_TOTP);
        } else if (!new TimeBasedOTP().validate(totp, totpSecret.getBytes())) {
            return loginForms.setError(Messages.INVALID_TOTP)
                    .setClientSessionCode(accessCode.getCode())
                    .createResponse(RequiredAction.CONFIGURE_TOTP);
        }

        UserCredentialModel credentials = new UserCredentialModel();
        credentials.setType(CredentialRepresentation.TOTP);
        credentials.setValue(totpSecret);
        session.users().updateCredential(realm, user, credentials);

        user.setTotp(true);

        user.removeRequiredAction(RequiredAction.CONFIGURE_TOTP);

        event.clone().event(EventType.UPDATE_TOTP).success();

        return redirectOauth(user, accessCode, clientSession, userSession);
    }

    @Path("password")
    @POST
    @Consumes(MediaType.APPLICATION_FORM_URLENCODED)
    public Response updatePassword(@QueryParam("code") String code,
                                   final MultivaluedMap<String, String> formData) {
        event.event(EventType.UPDATE_PASSWORD);
        Checks checks = new Checks();
        if (!checks.check(code, ClientSessionModel.Action.UPDATE_PASSWORD, ClientSessionModel.Action.RECOVER_PASSWORD)) {
            return checks.response;
        }
        ClientSessionCode accessCode = checks.clientCode;
        ClientSessionModel clientSession = accessCode.getClientSession();
        UserSessionModel userSession = clientSession.getUserSession();
        UserModel user = userSession.getUser();

        initEvent(clientSession);

        String passwordNew = formData.getFirst("password-new");
        String passwordConfirm = formData.getFirst("password-confirm");

        LoginFormsProvider loginForms = Flows.forms(session, realm, null, uriInfo, headers).setUser(user);
        if (Validation.isEmpty(passwordNew)) {
            return loginForms.setError(Messages.MISSING_PASSWORD)
                    .setClientSessionCode(accessCode.getCode())
                    .createResponse(RequiredAction.UPDATE_PASSWORD);
        } else if (!passwordNew.equals(passwordConfirm)) {
            return loginForms.setError(Messages.NOTMATCH_PASSWORD)
                    .setClientSessionCode(accessCode.getCode())
                    .createResponse(RequiredAction.UPDATE_PASSWORD);
        }

        try {
            session.users().updateCredential(realm, user, UserCredentialModel.password(passwordNew));
        } catch (ModelException me) {
            return loginForms.setError(me.getMessage(), me.getParameters())
                    .setClientSessionCode(accessCode.getCode())
                    .createResponse(RequiredAction.UPDATE_PASSWORD);
        } catch (Exception ape) {
            return loginForms.setError(ape.getMessage())
                    .setClientSessionCode(accessCode.getCode())
                    .createResponse(RequiredAction.UPDATE_PASSWORD);
        }

        user.removeRequiredAction(RequiredAction.UPDATE_PASSWORD);

        event.event(EventType.UPDATE_PASSWORD).success();

        if (clientSession.getAction().equals(ClientSessionModel.Action.RECOVER_PASSWORD)) {
            String actionCookieValue = getActionCookie();
            if (actionCookieValue == null || !actionCookieValue.equals(userSession.getId())) {
                return Flows.forms(session, realm, clientSession.getClient(), uriInfo, headers).setSuccess(Messages.ACCOUNT_PASSWORD_UPDATED).createInfoPage();
            }
        }

        event = event.clone().event(EventType.LOGIN);

        return redirectOauth(user, accessCode, clientSession, userSession);
    }


    @Path("email-verification")
    @GET
    public Response emailVerification(@QueryParam("code") String code, @QueryParam("key") String key) {
        event.event(EventType.VERIFY_EMAIL);
        if (key != null) {
            Checks checks = new Checks();
            if (!checks.check(key, ClientSessionModel.Action.VERIFY_EMAIL)) {
                return checks.response;
            }
            ClientSessionCode accessCode = checks.clientCode;
            ClientSessionModel clientSession = accessCode.getClientSession();
            UserSessionModel userSession = clientSession.getUserSession();
            UserModel user = userSession.getUser();
            initEvent(clientSession);
            user.setEmailVerified(true);

            user.removeRequiredAction(RequiredAction.VERIFY_EMAIL);

            event.event(EventType.VERIFY_EMAIL).detail(Details.EMAIL, user.getEmail()).success();

            String actionCookieValue = getActionCookie();
            if (actionCookieValue == null || !actionCookieValue.equals(userSession.getId())) {
                return Flows.forms(session, realm, clientSession.getClient(), uriInfo, headers).setSuccess(Messages.EMAIL_VERIFIED).createInfoPage();
            }

            event = event.clone().removeDetail(Details.EMAIL).event(EventType.LOGIN);

            return redirectOauth(user, accessCode, clientSession, userSession);
        } else {
            Checks checks = new Checks();
            if (!checks.check(code, ClientSessionModel.Action.VERIFY_EMAIL)) {
                return checks.response;
            }
            ClientSessionCode accessCode = checks.clientCode;
            ClientSessionModel clientSession = accessCode.getClientSession();
            UserSessionModel userSession = clientSession.getUserSession();
            initEvent(clientSession);

            createActionCookie(realm, uriInfo, clientConnection, userSession.getId());

            return Flows.forms(session, realm, null, uriInfo, headers)
                    .setClientSessionCode(accessCode.getCode())
                    .setUser(userSession.getUser())
                    .createResponse(RequiredAction.VERIFY_EMAIL);
        }
    }

    @Path("password-reset")
    @GET
    public Response passwordReset(@QueryParam("code") String code, @QueryParam("key") String key) {
        event.event(EventType.RESET_PASSWORD);
        if (key != null) {
            Checks checks = new Checks();
            if (!checks.check(key, ClientSessionModel.Action.RECOVER_PASSWORD)) {
                return checks.response;
            }
            ClientSessionCode accessCode = checks.clientCode;
            return Flows.forms(session, realm, null, uriInfo, headers)
                    .setClientSessionCode(accessCode.getCode())
                    .createResponse(RequiredAction.UPDATE_PASSWORD);
        } else {
            return Flows.forms(session, realm, null, uriInfo, headers)
                    .setClientSessionCode(code)
                    .createPasswordReset();
        }
    }

    @Path("password-reset")
    @POST
    @Consumes(MediaType.APPLICATION_FORM_URLENCODED)
    public Response sendPasswordReset(@QueryParam("code") String code,
                                      final MultivaluedMap<String, String> formData) {
        event.event(EventType.SEND_RESET_PASSWORD);
        if (!checkSsl()) {
            return Flows.forwardToSecurityFailurePage(session, realm, uriInfo, headers, Messages.HTTPS_REQUIRED);
        }
        if (!realm.isEnabled()) {
            event.error(Errors.REALM_DISABLED);
            return Flows.forwardToSecurityFailurePage(session, realm, uriInfo, headers, Messages.REALM_NOT_ENABLED);
        }
        ClientSessionCode accessCode = ClientSessionCode.parse(code, session, realm);
        if (accessCode == null) {
            event.error(Errors.INVALID_CODE);
            return Flows.forwardToSecurityFailurePage(session, realm, uriInfo, headers, Messages.UNKNOWN_CODE);
        }
        ClientSessionModel clientSession = accessCode.getClientSession();

        String username = formData.getFirst("username");

        ClientModel client = clientSession.getClient();
        if (client == null) {
            return Flows.forwardToSecurityFailurePage(session, realm, uriInfo, headers, Messages.UNKNOWN_LOGIN_REQUESTER);
        }
        if (!client.isEnabled()) {
            return Flows.forwardToSecurityFailurePage(session, realm, uriInfo, headers, Messages.LOGIN_REQUESTER_NOT_ENABLED);
        }

        event.client(client.getClientId())
                .detail(Details.REDIRECT_URI, clientSession.getRedirectUri())
                .detail(Details.RESPONSE_TYPE, "code")
                .detail(Details.AUTH_METHOD, "form")
                .detail(Details.USERNAME, username);

        UserModel user = session.users().getUserByUsername(username, realm);
        if (user == null && username.contains("@")) {
            user = session.users().getUserByEmail(username, realm);
        }

        if (user == null) {
            event.error(Errors.USER_NOT_FOUND);
        } else if(!user.isEnabled()) {
            event.user(user).error(Errors.USER_DISABLED);
        }
        else if(user.getEmail() == null || user.getEmail().trim().length() == 0) {
            event.user(user).error(Errors.INVALID_EMAIL);
        } else{
            event.user(user);

            UserSessionModel userSession = session.sessions().createUserSession(realm, user, username, clientConnection.getRemoteAddr(), "form", false, null, null);
            event.session(userSession);
            TokenManager.attachClientSession(userSession, clientSession);

            accessCode.setAction(ClientSessionModel.Action.RECOVER_PASSWORD);

            try {
                UriBuilder builder = Urls.loginPasswordResetBuilder(uriInfo.getBaseUri());
                builder.queryParam("key", accessCode.getCode());

                String link = builder.build(realm.getName()).toString();
                long expiration = TimeUnit.SECONDS.toMinutes(realm.getAccessCodeLifespanUserAction());

                this.session.getProvider(EmailProvider.class).setRealm(realm).setUser(user).sendPasswordReset(link, expiration);

                event.detail(Details.EMAIL, user.getEmail()).detail(Details.CODE_ID, clientSession.getId()).success();
            } catch (EmailException e) {
                event.error(Errors.EMAIL_SEND_FAILED);
                logger.error("Failed to send password reset email", e);
                return Flows.forms(this.session, realm, client, uriInfo, headers).setError(Messages.EMAIL_SENT_ERROR)
                        .setClientSessionCode(accessCode.getCode())
                        .createErrorPage();
            }

            createActionCookie(realm, uriInfo, clientConnection, userSession.getId());
        }

        return Flows.forms(session, realm, client,  uriInfo, headers).setSuccess(Messages.EMAIL_SENT).setClientSessionCode(accessCode.getCode()).createPasswordReset();
    }

    private String getActionCookie() {
        Cookie cookie = headers.getCookies().get(ACTION_COOKIE);
        AuthenticationManager.expireCookie(realm, ACTION_COOKIE, AuthenticationManager.getRealmCookiePath(realm, uriInfo), realm.getSslRequired().isRequired(clientConnection), clientConnection);
        return cookie != null ? cookie.getValue() : null;
    }

    public static void createActionCookie(RealmModel realm, UriInfo uriInfo, ClientConnection clientConnection, String sessionId) {
        CookieHelper.addCookie(ACTION_COOKIE, sessionId, AuthenticationManager.getRealmCookiePath(realm, uriInfo), null, null, -1, realm.getSslRequired().isRequired(clientConnection), true);
    }

    private Response redirectOauth(UserModel user, ClientSessionCode accessCode, ClientSessionModel clientSession, UserSessionModel userSession) {
        return AuthenticationManager.nextActionAfterAuthentication(session, userSession, clientSession, clientConnection, request, uriInfo, event);
    }

    private void initEvent(ClientSessionModel clientSession) {
        event.event(EventType.LOGIN).client(clientSession.getClient())
                .user(clientSession.getUserSession().getUser())
                .session(clientSession.getUserSession().getId())
                .detail(Details.CODE_ID, clientSession.getId())
                .detail(Details.REDIRECT_URI, clientSession.getRedirectUri())
                .detail(Details.RESPONSE_TYPE, "code");

        UserSessionModel userSession = clientSession.getUserSession();

        if (userSession != null) {
            event.detail(Details.AUTH_METHOD, userSession.getAuthMethod());
            event.detail(Details.USERNAME, userSession.getLoginUsername());
            if (userSession.isRememberMe()) {
                event.detail(Details.REMEMBER_ME, "true");
            }
        }
    }
}
<|MERGE_RESOLUTION|>--- conflicted
+++ resolved
@@ -42,11 +42,8 @@
 import org.keycloak.models.UserCredentialModel;
 import org.keycloak.models.UserModel;
 import org.keycloak.models.UserModel.RequiredAction;
-<<<<<<< HEAD
 import org.keycloak.models.UserSessionModel;
-=======
 import org.keycloak.models.utils.FormMessage;
->>>>>>> 01094663
 import org.keycloak.models.utils.KeycloakModelUtils;
 import org.keycloak.models.utils.TimeBasedOTP;
 import org.keycloak.protocol.LoginProtocol;
@@ -954,4 +951,4 @@
             }
         }
     }
-}
+}